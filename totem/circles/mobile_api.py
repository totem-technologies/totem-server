from typing import List

from django.db import transaction
<<<<<<< HEAD
=======
from django.db.models import Count
>>>>>>> 34c1b4f1
from django.http import HttpRequest
from django.shortcuts import get_object_or_404
from django.utils import timezone
from ninja import Router
from ninja.errors import AuthorizationError
from ninja.pagination import paginate

from totem.circles.api import NextEventSchema, SpaceDetailSchema
from totem.circles.filters import (
    event_detail_schema,
    get_upcoming_events_for_spaces_list,
    space_detail_schema,
    upcoming_recommended_events,
)
<<<<<<< HEAD
from totem.circles.livekit import livekit_create_access_token
from totem.circles.models import Circle, CircleEvent, CircleEventException
from totem.circles.schemas import EventDetailSchema, LivekitTokenResponseSchema, SpaceSchema, SummarySpacesSchema
=======
from totem.circles.models import Circle, CircleEvent, CircleEventException
from totem.circles.schemas import EventDetailSchema, SpaceSchema, SummarySpacesSchema
>>>>>>> 34c1b4f1
from totem.onboard.models import OnboardModel
from totem.users.models import User

spaces_router = Router()


@spaces_router.post("/subscribe/{space_slug}", response={200: bool}, tags=["spaces"], url_name="spaces_subscribe")
def subscribe_to_space(request: HttpRequest, space_slug: str):
    space = get_object_or_404(Circle, slug=space_slug, published=True)
    space.subscribe(request.user)
    return True


@spaces_router.delete("/subscribe/{space_slug}", response={200: bool}, tags=["spaces"], url_name="spaces_unsubscribe")
def unsubscribe_to_space(request: HttpRequest, space_slug: str):
    space = get_object_or_404(Circle, slug=space_slug)
    space.unsubscribe(request.user)
    return True


@spaces_router.get("/subscribe", response={200: List[SpaceSchema]}, tags=["spaces"], url_name="spaces_subscriptions")
def list_subscriptions(request: HttpRequest):
    return Circle.objects.filter(subscribed=request.user)


@spaces_router.get("/", response={200: List[SpaceDetailSchema]}, tags=["spaces"], url_name="mobile_spaces_list")
@paginate
def list_spaces(request):
    events = get_upcoming_events_for_spaces_list()

    spaces_set = set()
    spaces = []

    for event in events:
        if event.circle.slug in spaces_set:
            continue

        spaces_set.add(event.circle.slug)
        circle: Circle = event.circle

        category = circle.categories.first()
        category_name = category.name if category else None

        seats_left = max(0, event.seats - event.attendee_count)  # type: ignore

        spaces.append(
            SpaceDetailSchema(
                slug=circle.slug,
                title=circle.title,
                image_link=circle.image.url if circle.image else None,
                short_description=circle.short_description,
                content=circle.content_html,
                author=circle.author,
                category=category_name,
                nextEvent=NextEventSchema(
                    slug=event.slug,
                    start=event.start.isoformat(),
                    title=event.title,
                    link=event.get_absolute_url(),
                    seats_left=seats_left,
                ),
            ),
        )

    return spaces


@spaces_router.get(
    "/spaces/event/{event_slug}", response={200: EventDetailSchema}, tags=["spaces"], url_name="spaces_detail"
)
def get_space_detail(request: HttpRequest, event_slug: str):
    event = get_object_or_404(CircleEvent, slug=event_slug)
    user: User = request.user  # type: ignore
    return event_detail_schema(event, user)


@spaces_router.get(
    "/keeper/{slug}/", response={200: List[SpaceDetailSchema]}, tags=["spaces"], url_name="keeper_spaces"
)
def get_keeper_spaces(request: HttpRequest, slug: str):
    circles = Circle.objects.filter(author__slug=slug, published=True)

    spaces = []
    for circle in circles:
        nextEvent = circle.next_event()
        if nextEvent:
            spaces.append(space_detail_schema(nextEvent))

    return spaces


@spaces_router.get(
    "/sessions/history", response={200: List[EventDetailSchema]}, tags=["spaces"], url_name="sessions_history"
)
def get_sessions_history(request: HttpRequest):
    user: User = request.user  # type: ignore

    circle_history_query = user.events_joined.order_by("-start")
    circle_history = circle_history_query.all()[0:10]

    events = [
        event_detail_schema(event, user) for event in circle_history if event.circle.published and not event.cancelled
    ]

    return events


@spaces_router.get(
    "/recommended", response={200: List[EventDetailSchema]}, tags=["spaces"], url_name="recommended_spaces"
)
def get_recommended_spaces(request: HttpRequest, limit: int = 3, categories: list[str] | None = None):
    user: User = request.user  # type: ignore

    recommended_events = upcoming_recommended_events(user, categories=categories)[:limit]

    events = [
        event_detail_schema(event, user)
        for event in recommended_events
        if event.circle.published and not event.cancelled
    ]

    return events


@spaces_router.get(
    "/summary",
    response={200: SummarySpacesSchema},
    tags=["spaces"],
    url_name="spaces_summary",
)
def get_spaces_summary(request: HttpRequest):
    user: User = request.user  # type: ignore

    # The upcoming events that the user is subscribed to
    upcoming_events = (
        CircleEvent.objects.filter(
            attendees=user,
            circle__published=True,
            cancelled=False,
            start__gte=timezone.now(),
        )
        .select_related("circle")
        .prefetch_related("circle__author", "circle__categories", "attendees")
        .annotate(attendee_count=Count("attendees", distinct=True))
        .order_by("start")
    )
    upcoming = [event_detail_schema(event, user) for event in upcoming_events]

    # The recommended spaces based on the user's onboarding.
    onboard_model = get_object_or_404(OnboardModel, user=user)
    categories_set = set()
    if onboard_model.hopes:
        for hope in onboard_model.hopes.split(","):
            name = hope.strip()
            if name:
                categories_set.add(name)
    # Add categories from user's previously joined spaces (single query)
    previous_category_names = (
        Circle.objects.filter(subscribed=user, published=True).values_list("categories__name", flat=True).distinct()
    )
    for name in previous_category_names:
        if name:
            categories_set.add(name)
    recommended_events = upcoming_recommended_events(user, categories=list(categories_set))
    for_you = [
        space_detail_schema(event) for event in recommended_events if event.circle.published and not event.cancelled
    ]

    spaces = get_upcoming_events_for_spaces_list()
    explore = [space_detail_schema(space) for space in spaces if space.circle.published and not space.cancelled]

    return SummarySpacesSchema(
        upcoming=upcoming,
        for_you=for_you,
        explore=explore,
    )


@spaces_router.post(
    "/rsvp/{event_slug}",
    response={200: bool},
    tags=["spaces"],
    url_name="rsvp_confirm",
)
def rsvp_confirm(request: HttpRequest, event_slug: str):
    user: User = request.user  # type: ignore
    event = get_object_or_404(CircleEvent, slug=event_slug)
    try:
        with transaction.atomic():
            event.add_attendee(user)
            event.circle.subscribe(user)
    except CircleEventException as e:
        raise AuthorizationError(message=str(e))
    return True


@spaces_router.delete(
    "/rsvp/{event_slug}",
    response={200: bool},
    tags=["spaces"],
    url_name="rsvp_cancel",
)
def rsvp_cancel(request: HttpRequest, event_slug: str):
    user: User = request.user  # type: ignore
    event = get_object_or_404(CircleEvent, slug=event_slug)
    try:
        event.remove_attendee(user)
    except CircleEventException as e:
        raise AuthorizationError(message=str(e))
    return True


@spaces_router.get(
    "/event/{event_slug}/token",
    response={200: LivekitTokenResponseSchema, 403: str, 404: str},
    tags=["spaces"],
    url_name="livekit_token",
)
def get_livekit_token(request, event_slug: str):
    user: User = request.auth
    event = get_object_or_404(CircleEvent, slug=event_slug)

    if not event.joinable:
        raise AuthorizationError(message="Event is not joinable at this time.")

    if not event.attendees.filter(id=user.id).exists():
        raise AuthorizationError(message="You have not RSVP'd for this event.")

    try:
        token = livekit_create_access_token(user, event)
        return LivekitTokenResponseSchema(token=token)
    except ValueError as e:
        raise AuthorizationError(message=str(e))<|MERGE_RESOLUTION|>--- conflicted
+++ resolved
@@ -1,10 +1,7 @@
 from typing import List
 
 from django.db import transaction
-<<<<<<< HEAD
-=======
 from django.db.models import Count
->>>>>>> 34c1b4f1
 from django.http import HttpRequest
 from django.shortcuts import get_object_or_404
 from django.utils import timezone
@@ -19,14 +16,14 @@
     space_detail_schema,
     upcoming_recommended_events,
 )
-<<<<<<< HEAD
 from totem.circles.livekit import livekit_create_access_token
 from totem.circles.models import Circle, CircleEvent, CircleEventException
-from totem.circles.schemas import EventDetailSchema, LivekitTokenResponseSchema, SpaceSchema, SummarySpacesSchema
-=======
-from totem.circles.models import Circle, CircleEvent, CircleEventException
-from totem.circles.schemas import EventDetailSchema, SpaceSchema, SummarySpacesSchema
->>>>>>> 34c1b4f1
+from totem.circles.schemas import (
+    EventDetailSchema,
+    LivekitTokenResponseSchema,
+    SpaceSchema,
+    SummarySpacesSchema,
+)
 from totem.onboard.models import OnboardModel
 from totem.users.models import User
 
